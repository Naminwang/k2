--- conflicted
+++ resolved
@@ -31,21 +31,12 @@
   }
 
   int32_t NumOldElems() const { return keep_.Dim(); }
-<<<<<<< HEAD
-    
-  int32_t NumNewElems() {
-    if (!old2new_.IsValid()) ComputeOld2New();
-    return num_new_elems_;
-  }  
-
-=======
 
   int32_t NumNewElems() {
     if (!old2new_.IsValid()) ComputeOld2New();
     return num_new_elems_;
   }
 
->>>>>>> 7e77052c
   // 0 if not kept, 1 if kept (user will write to here).  Its dimension is
   // `num_old_elems` provided in the constructor.  we allocate initially with an
   // extra element because ExclusiveSum reads one past the end (since we get the
@@ -72,11 +63,7 @@
        @return    Returns an array mapping the old indexes to the new indexes.
                   Its dimension is the number of old indexes (i.e. keep_.Dim()
                   or NumOldElems()). It is just the exclusive sum of Keep().
-<<<<<<< HEAD
-                  It gives the mapping for indexes that are kept; ignore the 
-=======
                   It gives the mapping for indexes that are kept; ignore the
->>>>>>> 7e77052c
                   non-kept elements of it.
                   Will be allocated with the same context as keep_.
   */
@@ -84,19 +71,6 @@
     if (!old2new_.IsValid()) ComputeOld2New();
     return old2new_;
   }
-<<<<<<< HEAD
-private:
-  
-  void ComputeOld2New();
-  // ComputeNew2Old() also computes old2new_ if needed.
-  void ComputeNew2Old();
-  
-  Array1<char> keep_;
-  Array1<int32_t> old2new_;
-  int32_t num_new_elems_;    // equals last element of old2new_; set when
-                             // old2new_ is created.
-  Array1<int32_t> new2old_; 
-=======
  private:
   void ComputeOld2New();
   // ComputeNew2Old() also computes old2new_ if needed.
@@ -107,7 +81,6 @@
   int32_t num_new_elems_;  // equals last element of old2new_; set when
                            // old2new_ is created.
   Array1<int32_t> new2old_;
->>>>>>> 7e77052c
 };
 
 }  // namespace k2
