// k2/csrc/cuda/tensor_ops.cc

// Copyright (c)  2020  Xiaomi Corporation (authors: Daniel Povey)

// See ../../LICENSE for clarification regarding multiple authors

<<<<<<< HEAD
#include "k2/csrc/tensor_ops.h"
=======
#include "k2/csrc/cuda/tensor_ops.h"
>>>>>>> d1f0a8c8

namespace k2 {


template <typename T> void CopyTensorElements2d(
    ContextPtr c, int32_t dim0, int32_t dim1,
    const T *src_data, int32_t src_stride0, int32_t src_stride1,
    const T *dest_data, int32_t dest_stride0, int32_t dest_stride1) {
  DeviceType d = c.GetDeviceType();
  if (d == kCpu) {
    // this is just an optimization, the other branch would work for CPU too.
    for (int32_t i = 0; i < dim0; i++) {
      for (int32_t j = 0; j < dim1; j++) {
        dest_data[i * dest_stride0 + j * dest_stride1] =
            src_data[i * src_stride0 + j * src_stride1];
      }
    }
  } else {
    auto lambda_set_elems = __host__ __device__ [=] (int32_t i, int32_t j) -> void {
        dest_data[i * dest_stride0 + j * dest_stride1] =
            src_data[i * src_stride0 + j * src_stride1];
    };
    Eval(c, dim0, dim1, lambda_set_elems);
  }
}

template <typename T> void CopyTensorElements1d(
    ContextPtr c, int32_t dim,
    const T *src_data, int32_t src_stride,
    const T *dest_data, int32_t dest_stride) {
  DeviceType d = c.GetDeviceType();
  if (d == kCpu) {
    // this is just an optimization, the other branch would work for CPU too.
    for (int32_t i = 0; i < dim; i++) {
       dest_data[i * dest_stride] = src_data[i * src_stride];
    }
  } else {
    auto lambda_set_elems = __host__ __device__ [=] (int32_t i) -> void {
        dest_data[i * dest_stride] =  src_data[i * src_stride];
    };
    Eval(c, dim, lambda_set_elems);
  }
}


// TODO(dan): this is far from ideal in terms of efficiency.  There is no
// attempt to discover the simplest pattern that covers the copy, or to be smart
// about memory loads if it turns out to be a transposition.
void CopyTensorElements(Tensor src, Tensor dest) {
  K2_CHECK(src.SameDim(dest));
  ContextPtr c = GetContext(src, dest);
  int32_t num_axes = src.NumAxes();
  if (num_axes > 2) {
    // For now, only directly support copies of at most 2 dims.
    int32_t leading_dim = src.Dim(0);
    ParallelRunner pr(c);
    for (int32_t i = 0; i < leading_dim; i++) {
      With(pr.NewStream());
      Tensor src_part = src.Index(0, i),
          dest_part = dest.Index(0, i);
      CopyTensorElements(src_part, dest_part);
    }
  } else {
    const Shape &src_shape = src.Shape(),
        &dest_shape = dest.Shape();
    int32_t src_stride0 = (num_axes > 0 ? src_shape.Stride(0) : 0),
        dest_stride0 = (num_axes > 0 ? dest_shape.Stride(0) : 0),
        dim0 = (num_axes > 0 ? src_shape.Dim(0) : 1);
    Dtype dtype = src.GetDtype();
    K2_CHECK(dtype == dest.GetDtype());
    int32_t num_axes = src.NumAxes();
    if (num_axes == 2) {
      int32_t src_stride1 = src_shape.Stride(1),
        dest_stride1 = dest_shape.Stride(1),
        dim1 = src_shape.Dim(1);
      FOR_ALL_DTYPES(dtype, T, CopyTensorElements2d<T>(
          c, dim0, dim1,
          src.Data<T>(), src_stride0, src_stride1,
          dest.Data<T>(), dest_stride0, dest_stride1));
    } else {
      FOR_ALL_DTYPES(dtype, T, CopyTensorElements1d<T>(
          c, dim0, src.Data<T>(), src_stride0,
          dest.Data<T>(), dest_stride0));
    }
  }
}


Tensor ToContiguous(Tensor src) {
  // things like this would be more efficient if we supported something like
  // PyTorch's ArrayRef.  not so critical to address that now though.
  std::vector<int32_t> dims(src.NumAxes());
  for (int32_t i = 0; i < src.NumAxes(); i++)
    dims[i] = src.Dim(i);
  Tensor ans(src.GetContext(), src.GetDtype(), dims);
  CopyTensorElements(src, ans);
  return ans;
}

template <typename T, typename U> void CastTensorElements1dContiguous(
    ContextPtr c, int32_t dim,  const T *src_data, const U *dest_data) {
  DeviceType d = c.GetDeviceType();
  if (d == kCpu) {
    // this is just an optimization, the other branch would work for CPU too.
    for (int32_t i = 0; i < dim; i++) {
      dest_data[i] = static_cast<U>(src_data[i]);
    }
  } else {
    auto lambda_cast_elems = __host__ __device__ [=] (int32_t i) -> void {
      dest_data[i] = static_cast<U>(src_data[i]);
    };
    Eval(c, dim, lambda_cast_elems);
  }
}


Tensor Cast(Tensor src, Dtype new_dtype) {
  if (!src.IsContiguous())
    src = ToContiguous(src);

  ContextPtr c = src.GetContext();
  Tensor ans(c, new_dtype,
             src.GetShape());
  K2_DCHECK(ans.IsContiguous());

  Dtype old_dtype = src.GetDtype();
  int32_t dim = ans.Nelement();

  FOR_ALL_DTYPES(
      old_dtype, T,
      FOR_ALL_DTYPES(new_dtype, U,
                     CastTensorElements1dContiguous<T,U>(
                         c, dim, src.Data<T>(), ans.Data<U>())));
  return ans;
}




}  // namespace k2<|MERGE_RESOLUTION|>--- conflicted
+++ resolved
@@ -4,11 +4,8 @@
 
 // See ../../LICENSE for clarification regarding multiple authors
 
-<<<<<<< HEAD
+
 #include "k2/csrc/tensor_ops.h"
-=======
-#include "k2/csrc/cuda/tensor_ops.h"
->>>>>>> d1f0a8c8
 
 namespace k2 {
 
