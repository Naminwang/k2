--- conflicted
+++ resolved
@@ -27,15 +27,9 @@
 
 class DtypeTraits {
  public:
-<<<<<<< HEAD
-  int NumBytes() { return num_bytes_; }
-  BaseType GetBaseType() { return static_cast<BaseType>(base_type_); }
-  const char *Name() { return name_; }
-=======
   int NumBytes() const { return num_bytes_; }
   BaseType GetBaseType() const { return static_cast<BaseType>(base_type_); }
   const char *Name() const { return name_; }
->>>>>>> 4e672cbe
 
   DtypeTraits(BaseType base_type, int32_t num_bytes, const char *name,
               int32_t num_scalars = 1, int32_t misc = 0)
